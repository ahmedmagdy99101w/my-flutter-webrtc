import 'dart:async';
import 'dart:ui' as ui;
import 'dart:html' as html;
import 'package:flutter/material.dart';

import 'media_stream.dart';
import '../enums.dart';

typedef VideoRotationChangeCallback = void Function(
    int textureId, int rotation);
typedef VideoSizeChangeCallback = void Function(
    int textureId, double width, double height);

class RTCVideoRenderer {
  double _width = 0.0, _height = 0.0;
  MediaStream _srcObject;
  VideoSizeChangeCallback onVideoSizeChanged;
  VideoRotationChangeCallback onVideoRotationChanged;
  dynamic onFirstFrameRendered;
  var isFirstFrameRendered = false;
  dynamic onStateChanged;
  HtmlElementView htmlElementView;
  html.VideoElement _htmlVideoElement;

  static final _videoViews = <html.VideoElement>[];

  bool get isMuted => _htmlVideoElement?.muted ?? true;
  set isMuted(bool i) => _htmlVideoElement?.muted = i;

  static void fixVideoElements() => _videoViews.forEach((v) => v.play());

  void initialize() async {
    print('You don\'t have to call RTCVideoRenderer.initialize on Flutter Web');
  }

  int get rotation => 0;

  double get width => _width ?? 1080;

  double get height => _height ?? 1920;

  int get textureId => 0;

  double get aspectRatio =>
      (_width == 0 || _height == 0) ? (9 / 16) : _width / _height;

<<<<<<< HEAD
  bool get mirror => _mirror;

  set mirror(bool mirror) {
    _mirror = mirror;
    if (onStateChanged != null) {
      onStateChanged();
    }
  }

  RTCVideoViewObjectFit get objectFit => _objectFit;

  set objectFit(RTCVideoViewObjectFit objectFit) {
    _objectFit = objectFit;
    if (onStateChanged != null) {
      onStateChanged();
    }
  }
=======
  MediaStream get srcObject => _srcObject;
>>>>>>> ddc78366

  set srcObject(MediaStream stream) {
    _srcObject = stream;

    if (_srcObject == null) {
      findHtmlView()?.srcObject = null;
      return;
    }

    if (htmlElementView != null) {
      findHtmlView()?.srcObject = stream?.jsStream;
    }
    // ignore: undefined_prefixed_name
    ui.platformViewRegistry.registerViewFactory(stream.id, (int viewId) {
      final x = html.VideoElement();
      x.autoplay = true;
      x.muted = _srcObject.ownerTag == 'local';
      x.srcObject = stream.jsStream;
      x.id = stream.id;
      _htmlVideoElement = x;
      _videoViews.add(x);
      return x;
    });
    htmlElementView = HtmlElementView(viewType: stream.id);
    if (onStateChanged != null) {
      onStateChanged();
    }
  }

  void findAndApply(Size size) {
    final htmlView = findHtmlView();
    if (_srcObject != null && htmlView != null) {
      if (htmlView.width == size.width.toInt() &&
          htmlView.height == size.height.toInt()) return;
      htmlView.srcObject = _srcObject.jsStream;
      htmlView.width = size.width.toInt();
      htmlView.height = size.height.toInt();
      htmlView.onLoadedMetadata.listen((_) {
        if (htmlView.videoWidth != 0 &&
            htmlView.videoHeight != 0 &&
            (_width != htmlView.videoWidth ||
                _height != htmlView.videoHeight)) {
          _width = htmlView.videoWidth.toDouble();
          _height = htmlView.videoHeight.toDouble();
          if (onVideoSizeChanged != null) {
            onVideoSizeChanged(0, _width, _height);
          }
        }
        if (!isFirstFrameRendered && onFirstFrameRendered != null) {
          onFirstFrameRendered();
          isFirstFrameRendered = true;
        }
      });
      htmlView.onResize.listen((_) {
        if (htmlView.videoWidth != 0 &&
            htmlView.videoHeight != 0 &&
            (_width != htmlView.videoWidth ||
                _height != htmlView.videoHeight)) {
          _width = htmlView.videoWidth.toDouble();
          _height = htmlView.videoHeight.toDouble();
          if (onVideoSizeChanged != null) {
            onVideoSizeChanged(0, _width, _height);
          }
        }
      });
      if (htmlView.videoWidth != 0 &&
          htmlView.videoHeight != 0 &&
          (_width != htmlView.videoWidth || _height != htmlView.videoHeight)) {
        _width = htmlView.videoWidth.toDouble();
        _height = htmlView.videoHeight.toDouble();
        if (onVideoSizeChanged != null) onVideoSizeChanged(0, _width, _height);
      }
    }
  }

  html.VideoElement findHtmlView() {
    if (_htmlVideoElement != null) return _htmlVideoElement;
    final fltPv = html.document.getElementsByTagName('flt-platform-view');
    if (fltPv.isEmpty) return null;
    final lastChild = (fltPv.first as html.Element).shadowRoot.lastChild;
    if (!(lastChild is html.VideoElement)) return null;
    final videoElement = lastChild as html.VideoElement;
    if (_srcObject != null && videoElement.id != _srcObject.id) return null;
    return lastChild;
  }

  Future<Null> dispose() async {
    //TODO?
    //https://stackoverflow.com/questions/3258587/how-to-properly-unload-destroy-a-video-element/28060352
  }
}

class RTCVideoView extends StatefulWidget {
  final RTCVideoRenderer _renderer;

  final RTCVideoViewObjectFit objectFit;
  final mirror;

  RTCVideoView(this._renderer,
      {Key key,
      this.objectFit = RTCVideoViewObjectFit.RTCVideoViewObjectFitContain,
      this.mirror = false})
      : assert(objectFit != null),
        assert(mirror != null),
        super(key: key);

  @override
  _RTCVideoViewState createState() => _RTCVideoViewState(_renderer);
}

class _RTCVideoViewState extends State<RTCVideoView> {
  final RTCVideoRenderer _renderer;
  double _aspectRatio;
<<<<<<< HEAD
  // RTCVideoViewObjectFit _objectFit;
  // bool _mirror;
=======
>>>>>>> ddc78366
  _RTCVideoViewState(this._renderer);

  @override
  void initState() {
    super.initState();
    _setCallbacks();
    _aspectRatio = _renderer.aspectRatio;
<<<<<<< HEAD
    // _mirror = _renderer.mirror;
    // _objectFit = _renderer.objectFit;
=======
>>>>>>> ddc78366
  }

  @override
  void dispose() {
    super.dispose();
    _renderer.onStateChanged = null;
  }

  void _setCallbacks() {
    _renderer.onStateChanged = () {
      setState(() {
        _aspectRatio = _renderer.aspectRatio;
<<<<<<< HEAD
        // _mirror = _renderer.mirror;
        // _objectFit = _renderer.objectFit;
=======
>>>>>>> ddc78366
      });
    };
  }

  Widget _buildVideoView(BoxConstraints constraints) {
    _renderer.findAndApply(constraints.biggest);
    return Container(
        width: constraints.maxWidth,
        height: constraints.maxHeight,
        child: SizedBox(
            width: constraints.maxHeight * _aspectRatio,
            height: constraints.maxHeight,
            child: _renderer.htmlElementView ?? Container()));
  }

  @override
  Widget build(BuildContext context) {
    var renderVideo = _renderer._srcObject != null;
    return LayoutBuilder(
        builder: (BuildContext context, BoxConstraints constraints) {
      return Center(
          child: renderVideo ? _buildVideoView(constraints) : Container());
    });
  }
}<|MERGE_RESOLUTION|>--- conflicted
+++ resolved
@@ -44,27 +44,7 @@
   double get aspectRatio =>
       (_width == 0 || _height == 0) ? (9 / 16) : _width / _height;
 
-<<<<<<< HEAD
-  bool get mirror => _mirror;
-
-  set mirror(bool mirror) {
-    _mirror = mirror;
-    if (onStateChanged != null) {
-      onStateChanged();
-    }
-  }
-
-  RTCVideoViewObjectFit get objectFit => _objectFit;
-
-  set objectFit(RTCVideoViewObjectFit objectFit) {
-    _objectFit = objectFit;
-    if (onStateChanged != null) {
-      onStateChanged();
-    }
-  }
-=======
   MediaStream get srcObject => _srcObject;
->>>>>>> ddc78366
 
   set srcObject(MediaStream stream) {
     _srcObject = stream;
@@ -178,11 +158,6 @@
 class _RTCVideoViewState extends State<RTCVideoView> {
   final RTCVideoRenderer _renderer;
   double _aspectRatio;
-<<<<<<< HEAD
-  // RTCVideoViewObjectFit _objectFit;
-  // bool _mirror;
-=======
->>>>>>> ddc78366
   _RTCVideoViewState(this._renderer);
 
   @override
@@ -190,11 +165,6 @@
     super.initState();
     _setCallbacks();
     _aspectRatio = _renderer.aspectRatio;
-<<<<<<< HEAD
-    // _mirror = _renderer.mirror;
-    // _objectFit = _renderer.objectFit;
-=======
->>>>>>> ddc78366
   }
 
   @override
@@ -207,11 +177,6 @@
     _renderer.onStateChanged = () {
       setState(() {
         _aspectRatio = _renderer.aspectRatio;
-<<<<<<< HEAD
-        // _mirror = _renderer.mirror;
-        // _objectFit = _renderer.objectFit;
-=======
->>>>>>> ddc78366
       });
     };
   }
