--- conflicted
+++ resolved
@@ -8,26 +8,6 @@
 import './ui_fake.dart' if (dart.library.html) 'dart:ui' as ui;
 import 'media_stream.dart';
 
-<<<<<<< HEAD
-typedef VideoSizeChangeCallback = void Function(
-    int textureId, double width, double height);
-typedef StateChangeCallback = void Function();
-typedef FirstFrameRenderedCallback = void Function();
-
-class RTCVideoRenderer {
-  RTCVideoRenderer();
-  var _width = 0.0, _height = 0.0;
-  var _isFirstFrameRendered = false;
-  MediaStream _srcObject;
-  VideoSizeChangeCallback onVideoSizeChanged;
-  StateChangeCallback onStateChanged;
-  FirstFrameRenderedCallback onFirstFrameRendered;
-
-  HtmlElementView _htmlElementView;
-  html.VideoElement _htmlVideoElement;
-
-  final _videoViews = <html.VideoElement>[];
-=======
 // An error code value to error name Map.
 // See: https://developer.mozilla.org/en-US/docs/Web/API/MediaError/code
 const Map<int, String> _kErrorValueToErrorName = {
@@ -87,21 +67,12 @@
           this.renderVideo,
     );
   }
->>>>>>> e771b0de
 
   @override
   String toString() =>
       '$runtimeType(width: $width, height: $height, rotation: $rotation)';
 }
 
-<<<<<<< HEAD
-  HtmlElementView get htmlElementView => _htmlElementView;
-
-  void fixVideoElements() => _videoViews.forEach((v) => v.play());
-
-  /// You don\'t have to call RTCVideoRenderer.initialize if you use only Flutter web
-  void initialize() async {}
-=======
 class RTCVideoRenderer extends ValueNotifier<RTCVideoValue> {
   RTCVideoRenderer()
       : textureId = _textureCounter++,
@@ -111,7 +82,6 @@
   final int textureId;
   html.VideoElement videoElement;
   MediaStream _srcObject;
->>>>>>> e771b0de
 
   bool get muted => videoElement?.muted ?? true;
 
@@ -134,17 +104,6 @@
     ui.platformViewRegistry.registerViewFactory(
         'RTCVideoRenderer-$textureId', (int viewId) => videoElement);
 
-<<<<<<< HEAD
-  set srcObject(MediaStream stream) {
-    if (stream == null) {
-      return;
-    }
-
-    _srcObject = stream;
-    if (_htmlElementView != null) {
-      findHtmlView()?.srcObject = stream?.jsStream;
-    }
-=======
     videoElement.onCanPlay.listen((dynamic _) {
       value = value.copyWith(
           rotation: 0,
@@ -175,58 +134,16 @@
         details: _kErrorValueToErrorDescription[error.code],
       );
     });
->>>>>>> e771b0de
 
     videoElement.onEnded.listen((dynamic _) {
       print('RTCVideoRenderer: videoElement.onEnded');
     });
-<<<<<<< HEAD
-
-    _htmlElementView = HtmlElementView(viewType: stream.id);
-    onStateChanged?.call();
-  }
-
-  void findAndApply(Size size) {
-    final htmlView = findHtmlView();
-    if (_srcObject == null || htmlView == null) return;
-    if (htmlView.width == size.width.toInt() &&
-        htmlView.height == size.height.toInt()) return;
-
-    htmlView.srcObject = _srcObject.jsStream;
-    htmlView.width = size.width.toInt();
-    htmlView.height = size.height.toInt();
-
-    htmlView.onLoadedMetadata.listen((_) {
-      _checkVideoSizeChanged(htmlView);
-
-      if (!_isFirstFrameRendered) {
-        onFirstFrameRendered?.call();
-        _isFirstFrameRendered = true;
-      }
-    });
-
-    htmlView.onResize.listen((_) => _checkVideoSizeChanged(htmlView));
-
-    _checkVideoSizeChanged(htmlView);
-  }
-
-  void _checkVideoSizeChanged(html.VideoElement htmlView) {
-    if (htmlView.videoWidth != 0 &&
-        htmlView.videoHeight != 0 &&
-        (_width != htmlView.videoWidth || _height != htmlView.videoHeight)) {
-      _width = htmlView.videoWidth.toDouble();
-      _height = htmlView.videoHeight.toDouble();
-      onVideoSizeChanged?.call(0, _width, _height);
-    }
-  }
-=======
   }
 
   MediaStream get srcObject => _srcObject;
 
   set srcObject(MediaStream stream) {
     if (videoElement == null) throw 'Call initialize before setting the stream';
->>>>>>> e771b0de
 
     if (stream == null) {
       videoElement.srcObject = null;
@@ -239,19 +156,6 @@
     value = value.copyWith(renderVideo: renderVideo);
   }
 
-<<<<<<< HEAD
-  ///By calling the dispose you are safely disposing the MediaStream
-  Future<void> dispose() async {
-    await _srcObject?.dispose();
-
-    _srcObject = null;
-    findHtmlView()?.srcObject = null;
-    _videoViews.forEach((element) {
-      element.srcObject = null;
-    });
-    // TODO(cloudwebrtc): ???
-    // https://stackoverflow.com/questions/3258587/how-to-properly-unload-destroy-a-video-element/28060352
-=======
   @override
   Future<void> dispose() async {
     super.dispose();
@@ -259,7 +163,6 @@
     _srcObject = null;
     videoElement.removeAttribute('src');
     videoElement.load();
->>>>>>> e771b0de
   }
 }
 
